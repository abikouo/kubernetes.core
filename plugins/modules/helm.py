--- conflicted
+++ resolved
@@ -235,7 +235,7 @@
     type: bool
     default: False
     aliases: [ skip_tls_certs_check ]
-    version_added: "5.3.0"
+    version_added: 5.3.0
 extends_documentation_fragment:
   - kubernetes.core.helm_common_options
 """
@@ -530,11 +530,8 @@
     set_value_args=None,
     reuse_values=None,
     reset_values=True,
-<<<<<<< HEAD
+    reset_then_reuse_values=False,
     insecure_skip_tls_verify=False,
-=======
-    reset_then_reuse_values=False,
->>>>>>> 00699ac3
 ):
     """
     Install/upgrade/rollback release chart
@@ -682,11 +679,8 @@
     set_value_args=None,
     reuse_values=None,
     reset_values=True,
-<<<<<<< HEAD
+    reset_then_reuse_values=False,
     insecure_skip_tls_verify=False,
-=======
-    reset_then_reuse_values=False,
->>>>>>> 00699ac3
 ):
     """
     Use helm diff to determine if a release would change by upgrading a chart.
@@ -721,10 +715,6 @@
     if reuse_values:
         cmd += " --reuse-values"
 
-<<<<<<< HEAD
-    if insecure_skip_tls_verify:
-        cmd += " --insecure-skip-tls-verify"
-=======
     if reset_then_reuse_values:
         helm_diff_version = get_plugin_version("diff")
         helm_version = module.get_helm_version()
@@ -742,7 +732,9 @@
             module.fail_json(msg=fail_msg)
         else:
             cmd += " --reset-then-reuse-values"
->>>>>>> 00699ac3
+
+    if insecure_skip_tls_verify:
+        cmd += " --insecure-skip-tls-verify"
 
     rc, out, err = module.run_helm_command(cmd)
     return (len(out.strip()) > 0, out.strip())
@@ -803,13 +795,10 @@
             set_values=dict(type="list", elements="dict"),
             reuse_values=dict(type="bool"),
             reset_values=dict(type="bool", default=True),
-<<<<<<< HEAD
+            reset_then_reuse_values=dict(type="bool", default=False),
             insecure_skip_tls_verify=dict(
                 type="bool", default=False, aliases=["skip_tls_certs_check"]
             ),
-=======
-            reset_then_reuse_values=dict(type="bool", default=False),
->>>>>>> 00699ac3
         )
     )
     return arg_spec
@@ -862,11 +851,8 @@
     set_values = module.params.get("set_values")
     reuse_values = module.params.get("reuse_values")
     reset_values = module.params.get("reset_values")
-<<<<<<< HEAD
+    reset_then_reuse_values = module.params.get("reset_then_reuse_values")
     insecure_skip_tls_verify = module.params.get("insecure_skip_tls_verify")
-=======
-    reset_then_reuse_values = module.params.get("reset_then_reuse_values")
->>>>>>> 00699ac3
 
     if update_repo_cache:
         run_repo_update(module)
@@ -965,11 +951,8 @@
                 set_value_args=set_value_args,
                 reuse_values=reuse_values,
                 reset_values=reset_values,
-<<<<<<< HEAD
+                reset_then_reuse_values=reset_then_reuse_values,
                 insecure_skip_tls_verify=insecure_skip_tls_verify,
-=======
-                reset_then_reuse_values=reset_then_reuse_values,
->>>>>>> 00699ac3
             )
             changed = True
 
@@ -995,11 +978,8 @@
                     set_value_args,
                     reuse_values=reuse_values,
                     reset_values=reset_values,
-<<<<<<< HEAD
+                    reset_then_reuse_values=reset_then_reuse_values,
                     insecure_skip_tls_verify=insecure_skip_tls_verify,
-=======
-                    reset_then_reuse_values=reset_then_reuse_values,
->>>>>>> 00699ac3
                 )
                 if would_change and module._diff:
                     opt_result["diff"] = {"prepared": prepared}
@@ -1035,11 +1015,8 @@
                     set_value_args=set_value_args,
                     reuse_values=reuse_values,
                     reset_values=reset_values,
-<<<<<<< HEAD
+                    reset_then_reuse_values=reset_then_reuse_values,
                     insecure_skip_tls_verify=insecure_skip_tls_verify,
-=======
-                    reset_then_reuse_values=reset_then_reuse_values,
->>>>>>> 00699ac3
                 )
                 changed = True
 
